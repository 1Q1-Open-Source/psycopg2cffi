#!/usr/bin/env python
#
# types_basic.py - tests for basic types conversions
#
# Copyright (C) 2004-2010 Federico Di Gregorio  <fog@debian.org>
#
# psycopg2 is free software: you can redistribute it and/or modify it
# under the terms of the GNU Lesser General Public License as published
# by the Free Software Foundation, either version 3 of the License, or
# (at your option) any later version.
#
# In addition, as a special exception, the copyright holders give
# permission to link this program with the OpenSSL library (or with
# modified versions of OpenSSL that use the same license as OpenSSL),
# and distribute linked combinations including the two.
#
# You must obey the GNU Lesser General Public License in all respects for
# all of the code used other than OpenSSL.
#
# psycopg2 is distributed in the hope that it will be useful, but WITHOUT
# ANY WARRANTY; without even the implied warranty of MERCHANTABILITY or
# FITNESS FOR A PARTICULAR PURPOSE.  See the GNU Lesser General Public
# License for more details.

import decimal

import sys
<<<<<<< HEAD
from psycopg2cffi.tests.psycopg2_tests import testutils
from psycopg2cffi.tests.psycopg2_tests.testutils import unittest, \
        decorate_all_tests, _u
from psycopg2cffi.tests.psycopg2_tests.testconfig import dsn
=======
from functools import wraps
import testutils
from testutils import unittest, ConnectingTestCase, decorate_all_tests
>>>>>>> b7d7f799

import psycopg2cffi as psycopg2
from psycopg2cffi import extensions
from psycopg2cffi.extensions import b


class TypesBasicTests(ConnectingTestCase):
    """Test that all type conversions are working."""

    def execute(self, *args):
        curs = self.conn.cursor()
        curs.execute(*args)
        return curs.fetchone()[0]

    def testQuoting(self):
        s = "Quote'this\\! ''ok?''"
        self.failUnless(self.execute("SELECT %s AS foo", (s,)) == s,
                        "wrong quoting: " + s)

    def testUnicode(self):
        s = _u(b"Quote'this\\! ''ok?''")
        self.failUnless(self.execute("SELECT %s AS foo", (s,)) == s,
                        "wrong unicode quoting: " + s)

    def testNumber(self):
        s = self.execute("SELECT %s AS foo", (1971,))
        self.failUnless(s == 1971, "wrong integer quoting: " + str(s))
<<<<<<< HEAD
        if sys.version_info[0] < 3:
            s = self.execute("SELECT %s AS foo", (long(1971),))
            self.failUnless(s == long(1971), "wrong integer quoting: " + str(s))
        if sys.version_info[0:2] < (2, 4):
            s = self.execute("SELECT %s AS foo", (19.10,))
            self.failUnless(abs(s - 19.10) < 0.001,
                        "wrong float quoting: " + str(s))
=======
        s = self.execute("SELECT %s AS foo", (1971L,))
        self.failUnless(s == 1971L, "wrong integer quoting: " + str(s))
>>>>>>> b7d7f799

    def testBoolean(self):
        x = self.execute("SELECT %s as foo", (False,))
        self.assert_(x is False)
        x = self.execute("SELECT %s as foo", (True,))
        self.assert_(x is True)

    def testDecimal(self):
        s = self.execute("SELECT %s AS foo", (decimal.Decimal("19.10"),))
        self.failUnless(s - decimal.Decimal("19.10") == 0,
                        "wrong decimal quoting: " + str(s))
        s = self.execute("SELECT %s AS foo", (decimal.Decimal("NaN"),))
        self.failUnless(str(s) == "NaN", "wrong decimal quoting: " + str(s))
        self.failUnless(type(s) == decimal.Decimal, "wrong decimal conversion: " + repr(s))
        s = self.execute("SELECT %s AS foo", (decimal.Decimal("infinity"),))
        self.failUnless(str(s) == "NaN", "wrong decimal quoting: " + str(s))
        self.failUnless(type(s) == decimal.Decimal, "wrong decimal conversion: " + repr(s))
        s = self.execute("SELECT %s AS foo", (decimal.Decimal("-infinity"),))
        self.failUnless(str(s) == "NaN", "wrong decimal quoting: " + str(s))
        self.failUnless(type(s) == decimal.Decimal, "wrong decimal conversion: " + repr(s))

    def testFloatNan(self):
        try:
            float("nan")
        except ValueError:
            return self.skipTest("nan not available on this platform")

        s = self.execute("SELECT %s AS foo", (float("nan"),))
        self.failUnless(str(s) == "nan", "wrong float quoting: " + str(s))
        self.failUnless(type(s) == float, "wrong float conversion: " + repr(s))

    def testFloatInf(self):
        try:
            self.execute("select 'inf'::float")
        except psycopg2.DataError:
            return self.skipTest("inf::float not available on the server")
        except ValueError:
            return self.skipTest("inf not available on this platform")
        s = self.execute("SELECT %s AS foo", (float("inf"),))
        self.failUnless(str(s) == "inf", "wrong float quoting: " + str(s))      
        self.failUnless(type(s) == float, "wrong float conversion: " + repr(s))

        s = self.execute("SELECT %s AS foo", (float("-inf"),))
        self.failUnless(str(s) == "-inf", "wrong float quoting: " + str(s))      

    def testBinary(self):
        if sys.version_info[0] < 3:
            s = ''.join([chr(x) for x in range(256)])
            b = psycopg2.Binary(s)
            buf = self.execute("SELECT %s::bytea AS foo", (b,))
            self.assertEqual(s, str(buf))
        else:
            s = bytes(range(256))
            b = psycopg2.Binary(s)
            buf = self.execute("SELECT %s::bytea AS foo", (b,))
            self.assertEqual(s, buf.tobytes())

    def testBinaryNone(self):
        b = psycopg2.Binary(None)
        buf = self.execute("SELECT %s::bytea AS foo", (b,))
        self.assertEqual(buf, None)

    def testBinaryEmptyString(self):
        # test to make sure an empty Binary is converted to an empty string
        if sys.version_info[0] < 3:
            b = psycopg2.Binary('')
            self.assertEqual(str(b), "''::bytea")
        else:
            b = psycopg2.Binary(bytes([]))
            self.assertEqual(str(b), "''::bytea")

    def testBinaryRoundTrip(self):
        # test to make sure buffers returned by psycopg2 are
        # understood by execute:
        if sys.version_info[0] < 3:
            s = ''.join([chr(x) for x in range(256)])
            buf = self.execute("SELECT %s::bytea AS foo", (psycopg2.Binary(s),))
            buf2 = self.execute("SELECT %s::bytea AS foo", (buf,))
            self.assertEqual(s, str(buf2))
        else:
            s = bytes(range(256))
            buf = self.execute("SELECT %s::bytea AS foo", (psycopg2.Binary(s),))
            buf2 = self.execute("SELECT %s::bytea AS foo", (buf,))
            self.assertEqual(s, buf2.tobytes())

    def testArray(self):
        s = self.execute("SELECT %s AS foo", ([[1,2],[3,4]],))
        self.failUnlessEqual(s, [[1,2],[3,4]])
        s = self.execute("SELECT %s AS foo", (['one', 'two', 'three'],))
        self.failUnlessEqual(s, ['one', 'two', 'three'])

    def testEmptyArrayRegression(self):
        # ticket #42
        import datetime
        curs = self.conn.cursor()
        curs.execute("create table array_test (id integer, col timestamp without time zone[])")

        curs.execute("insert into array_test values (%s, %s)", (1, [datetime.date(2011,2,14)]))
        curs.execute("select col from array_test where id = 1")
        self.assertEqual(curs.fetchone()[0], [datetime.datetime(2011, 2, 14, 0, 0)])

        curs.execute("insert into array_test values (%s, %s)", (2, []))
        curs.execute("select col from array_test where id = 2")
        self.assertEqual(curs.fetchone()[0], [])

    def testEmptyArray(self):
        s = self.execute("SELECT '{}' AS foo")
        self.failUnlessEqual(s, [])
        s = self.execute("SELECT '{}'::text[] AS foo")
        self.failUnlessEqual(s, [])
        s = self.execute("SELECT %s AS foo", ([],))
        self.failUnlessEqual(s, [])
        s = self.execute("SELECT 1 != ALL(%s)", ([],))
        self.failUnlessEqual(s, True)
        # but don't break the strings :)
        s = self.execute("SELECT '{}'::text AS foo")
        self.failUnlessEqual(s, "{}")

    def testArrayEscape(self):
        ss = ['', '\\', '"', '\\\\', '\\"']
        for s in ss:
            r = self.execute("SELECT %s AS foo", (s,))
            self.failUnlessEqual(s, r)
            r = self.execute("SELECT %s AS foo", ([s],))
            self.failUnlessEqual([s], r)

        r = self.execute("SELECT %s AS foo", (ss,))
        self.failUnlessEqual(ss, r)

    def testArrayMalformed(self):
        curs = self.conn.cursor()
        ss = ['', '{', '{}}', '{' * 20 + '}' * 20]
        for s in ss:
            self.assertRaises(psycopg2.DataError,
                psycopg2.extensions.STRINGARRAY, b(s), curs)

    @testutils.skip_from_python(3)
    def testTypeRoundtripBuffer(self):
        o1 = buffer("".join(map(chr, range(256))))
        o2 = self.execute("select %s;", (o1,))
        self.assertEqual(type(o1), type(o2))

        # Test with an empty buffer
        o1 = buffer("")
        o2 = self.execute("select %s;", (o1,))
        self.assertEqual(type(o1), type(o2))
        self.assertEqual(str(o1), str(o2))

    @testutils.skip_from_python(3)
    def testTypeRoundtripBufferArray(self):
        o1 = buffer("".join(map(chr, range(256))))
        o1 = [o1]
        o2 = self.execute("select %s;", (o1,))
        self.assertEqual(type(o1[0]), type(o2[0]))
        self.assertEqual(str(o1[0]), str(o2[0]))

    @testutils.skip_before_python(3)
    def testTypeRoundtripBytes(self):
        o1 = bytes(range(256))
        o2 = self.execute("select %s;", (o1,))
        self.assertEqual(memoryview, type(o2))

        # Test with an empty buffer
        o1 = bytes([])
        o2 = self.execute("select %s;", (o1,))
        self.assertEqual(memoryview, type(o2))

    @testutils.skip_before_python(3)
    def testTypeRoundtripBytesArray(self):
        o1 = bytes(range(256))
        o1 = [o1]
        o2 = self.execute("select %s;", (o1,))
        self.assertEqual(memoryview, type(o2[0]))

    @testutils.skip_before_python(2, 6)
    def testAdaptBytearray(self):
        o1 = bytearray(range(256))
        o2 = self.execute("select %s;", (o1,))

        if sys.version_info[0] < 3:
            self.assertEqual(buffer, type(o2))
        else:
            self.assertEqual(memoryview, type(o2))

        self.assertEqual(len(o1), len(o2))
        for c1, c2 in zip(o1, o2):
            self.assertEqual(c1, ord(c2))

        # Test with an empty buffer
        o1 = bytearray([])
        o2 = self.execute("select %s;", (o1,))

        self.assertEqual(len(o2), 0)
        if sys.version_info[0] < 3:
            self.assertEqual(buffer, type(o2))
        else:
            self.assertEqual(memoryview, type(o2))

    @testutils.skip_before_python(2, 7)
    def testAdaptMemoryview(self):
        o1 = memoryview(bytearray(range(256)))
        o2 = self.execute("select %s;", (o1,))
        if sys.version_info[0] < 3:
            self.assertEqual(buffer, type(o2))
        else:
            self.assertEqual(memoryview, type(o2))

        # Test with an empty buffer
        o1 = memoryview(bytearray([]))
        o2 = self.execute("select %s;", (o1,))
        if sys.version_info[0] < 3:
            self.assertEqual(buffer, type(o2))
        else:
            self.assertEqual(memoryview, type(o2))

    def testByteaHexCheckFalsePositive(self):
        # the check \x -> x to detect bad bytea decode
        # may be fooled if the first char is really an 'x'
        o1 = psycopg2.Binary(b('x'))
        o2 = self.execute("SELECT %s::bytea AS foo", (o1,))
        self.assertEqual(b('x'), o2[0])

    def testNegNumber(self):
        d1 = self.execute("select -%s;", (decimal.Decimal('-1.0'),))
        self.assertEqual(1, d1)
        f1 = self.execute("select -%s;", (-1.0,))
        self.assertEqual(1, f1)
        i1 = self.execute("select -%s;", (-1,))
        self.assertEqual(1, i1)
        if sys.version_info[0] < 3:
            l1 = self.execute("select -%s;", (long(-1),))
            self.assertEqual(1, l1)

    def testGenericArray(self):
        a = self.execute("select '{1,2,3}'::int4[]")
        self.assertEqual(a, [1,2,3])
        a = self.execute("select array['a','b','''']::text[]")
        self.assertEqual(a, ['a','b',"'"])

    @testutils.skip_before_postgres(8, 2)
    def testGenericArrayNull(self):
        def caster(s, cur):
            if s is None: return "nada"
            return int(s) * 2
        base = extensions.new_type((23,), "INT4", caster)
        array = extensions.new_array_type((1007,), "INT4ARRAY", base)

        extensions.register_type(array, self.conn)
        a = self.execute("select '{1,2,3}'::int4[]")
        self.assertEqual(a, [2,4,6])
        a = self.execute("select '{1,2,NULL}'::int4[]")
        self.assertEqual(a, [2,4,'nada'])


class AdaptSubclassTest(unittest.TestCase):
    def test_adapt_subtype(self):
        from psycopg2cffi.extensions import adapt
        class Sub(str): pass
        s1 = "hel'lo"
        s2 = Sub(s1)
        self.assertEqual(adapt(s1).getquoted(), adapt(s2).getquoted())

    def test_adapt_most_specific(self):
        from psycopg2cffi.extensions import adapt, register_adapter, AsIs

        class A(object): pass
        class B(A): pass
        class C(B): pass

        register_adapter(A, lambda a: AsIs("a"))
        register_adapter(B, lambda b: AsIs("b"))
        try:
            self.assertEqual(b('b'), adapt(C()).getquoted())
        finally:
           del extensions.adapters[A, extensions.ISQLQuote]
           del extensions.adapters[B, extensions.ISQLQuote]

    @testutils.skip_from_python(3)
    def test_no_mro_no_joy(self):
        from psycopg2cffi.extensions import adapt, register_adapter, AsIs

        class A: pass
        class B(A): pass

        register_adapter(A, lambda a: AsIs("a"))
        try:
            self.assertRaises(psycopg2.ProgrammingError, adapt, B())
        finally:
           del extensions.adapters[A, extensions.ISQLQuote]


    @testutils.skip_before_python(3)
    def test_adapt_subtype_3(self):
        from psycopg2cffi.extensions import adapt, register_adapter, AsIs

        class A: pass
        class B(A): pass

        register_adapter(A, lambda a: AsIs("a"))
        try:
            self.assertEqual(b("a"), adapt(B()).getquoted())
        finally:
           del extensions.adapters[A, extensions.ISQLQuote]


class ByteaParserTest(unittest.TestCase):
    """Unit test for our bytea format parser."""
    def setUp(self):
        try:
            self._cast = self._import_cast()
        except Exception as e:
            self._cast = None
            self._exc = e

    def _import_cast(self):
        """Use ctypes to access the C function.

        Raise any sort of error: we just support this where ctypes works as
        expected.
        """
        import ctypes
        lib = ctypes.cdll.LoadLibrary(psycopg2._psycopg.__file__)
        cast = lib.typecast_BINARY_cast
        cast.argtypes = [ctypes.c_char_p, ctypes.c_size_t, ctypes.py_object]
        cast.restype = ctypes.py_object
        return cast

    def cast(self, buffer):
        """Cast a buffer from the output format"""
        l = buffer and len(buffer) or 0
        rv = self._cast(buffer, l, None)

        if rv is None:
            return None

        if sys.version_info[0] < 3:
            return str(rv)
        else:
            return rv.tobytes()

    def test_null(self):
        rv = self.cast(None)
        self.assertEqual(rv, None)

    def test_blank(self):
        rv = self.cast(b(''))
        self.assertEqual(rv, b(''))

    def test_blank_hex(self):
        # Reported as problematic in ticket #48
        rv = self.cast(b('\\x'))
        self.assertEqual(rv, b(''))

    def test_full_hex(self, upper=False):
        buf = ''.join(("%02x" % i) for i in range(256))
        if upper: buf = buf.upper()
        buf = '\\x' + buf
        rv = self.cast(b(buf))
        if sys.version_info[0] < 3:
            self.assertEqual(rv, ''.join(map(chr, range(256))))
        else:
            self.assertEqual(rv, bytes(range(256)))

    def test_full_hex_upper(self):
        return self.test_full_hex(upper=True)

    def test_full_escaped_octal(self):
        buf = ''.join(("\\%03o" % i) for i in range(256))
        rv = self.cast(b(buf))
        if sys.version_info[0] < 3:
            self.assertEqual(rv, ''.join(map(chr, range(256))))
        else:
            self.assertEqual(rv, bytes(range(256)))

    def test_escaped_mixed(self):
        import string
        buf = ''.join(("\\%03o" % i) for i in range(32))
        buf += string.ascii_letters
        buf += ''.join('\\' + c for c in string.ascii_letters)
        buf += '\\\\'
        rv = self.cast(b(buf))
        if sys.version_info[0] < 3:
            tgt = ''.join(map(chr, range(32))) \
                + string.ascii_letters * 2 + '\\'
        else:
            tgt = bytes(range(32)) + \
                (string.ascii_letters * 2 + '\\').encode('ascii')

        self.assertEqual(rv, tgt)

def skip_if_cant_cast(f):
    @wraps(f)
    def skip_if_cant_cast_(self, *args, **kwargs):
        if self._cast is None:
            return self.skipTest("can't test bytea parser: %s - %s"
                % (self._exc.__class__.__name__, self._exc))

        return f(self, *args, **kwargs)

    return skip_if_cant_cast_

decorate_all_tests(ByteaParserTest, skip_if_cant_cast)


def test_suite():
    return unittest.TestLoader().loadTestsFromName(__name__)

if __name__ == "__main__":
    unittest.main()
<|MERGE_RESOLUTION|>--- conflicted
+++ resolved
@@ -25,16 +25,10 @@
 import decimal
 
 import sys
-<<<<<<< HEAD
+from functools import wraps
 from psycopg2cffi.tests.psycopg2_tests import testutils
 from psycopg2cffi.tests.psycopg2_tests.testutils import unittest, \
-        decorate_all_tests, _u
-from psycopg2cffi.tests.psycopg2_tests.testconfig import dsn
-=======
-from functools import wraps
-import testutils
-from testutils import unittest, ConnectingTestCase, decorate_all_tests
->>>>>>> b7d7f799
+        decorate_all_tests, _u, ConnectingTestCase
 
 import psycopg2cffi as psycopg2
 from psycopg2cffi import extensions
@@ -62,18 +56,8 @@
     def testNumber(self):
         s = self.execute("SELECT %s AS foo", (1971,))
         self.failUnless(s == 1971, "wrong integer quoting: " + str(s))
-<<<<<<< HEAD
-        if sys.version_info[0] < 3:
-            s = self.execute("SELECT %s AS foo", (long(1971),))
-            self.failUnless(s == long(1971), "wrong integer quoting: " + str(s))
-        if sys.version_info[0:2] < (2, 4):
-            s = self.execute("SELECT %s AS foo", (19.10,))
-            self.failUnless(abs(s - 19.10) < 0.001,
-                        "wrong float quoting: " + str(s))
-=======
-        s = self.execute("SELECT %s AS foo", (1971L,))
-        self.failUnless(s == 1971L, "wrong integer quoting: " + str(s))
->>>>>>> b7d7f799
+        s = self.execute("SELECT %s AS foo", (long(1971),))
+        self.failUnless(s == long(1971), "wrong integer quoting: " + str(s))
 
     def testBoolean(self):
         x = self.execute("SELECT %s as foo", (False,))
