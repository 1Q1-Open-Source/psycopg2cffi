#!/usr/bin/env python
# -*- coding: utf-8 -*-

# test_cancel.py - unit test for query cancellation
#
# Copyright (C) 2010-2011 Jan Urbański  <wulczer@wulczer.org>
#
# psycopg2 is free software: you can redistribute it and/or modify it
# under the terms of the GNU Lesser General Public License as published
# by the Free Software Foundation, either version 3 of the License, or
# (at your option) any later version.
#
# In addition, as a special exception, the copyright holders give
# permission to link this program with the OpenSSL library (or with
# modified versions of OpenSSL that use the same license as OpenSSL),
# and distribute linked combinations including the two.
#
# You must obey the GNU Lesser General Public License in all respects for
# all of the code used other than OpenSSL.
#
# psycopg2 is distributed in the hope that it will be useful, but WITHOUT
# ANY WARRANTY; without even the implied warranty of MERCHANTABILITY or
# FITNESS FOR A PARTICULAR PURPOSE.  See the GNU Lesser General Public
# License for more details.

import threading

import psycopg2cffi as psycopg2
from psycopg2cffi import extensions
from psycopg2cffi import extras

<<<<<<< HEAD
from psycopg2cffi.tests.psycopg2_tests.testconfig import dsn
from psycopg2cffi.tests.psycopg2_tests.testutils import unittest, skip_before_postgres
=======
from testconfig import dsn
from testutils import unittest, ConnectingTestCase, skip_before_postgres
>>>>>>> b7d7f799

class CancelTests(ConnectingTestCase):

    def setUp(self):
        ConnectingTestCase.setUp(self)

        cur = self.conn.cursor()
        cur.execute('''
            CREATE TEMPORARY TABLE table1 (
              id int PRIMARY KEY
            )''')
        self.conn.commit()

    def test_empty_cancel(self):
        self.conn.cancel()

    @skip_before_postgres(8, 2)
    def test_cancel(self):
        errors = []

        def neverending(conn):
            cur = conn.cursor()
            try:
                self.assertRaises(extensions.QueryCanceledError,
                                  cur.execute, "select pg_sleep(60)")
            # make sure the connection still works
                conn.rollback()
                cur.execute("select 1")
                self.assertEqual(cur.fetchall(), [(1, )])
            except Exception as e:
                errors.append(e)
                raise

        def canceller(conn):
            cur = conn.cursor()
            try:
                conn.cancel()
            except Exception as e:
                errors.append(e)
                raise

        thread1 = threading.Thread(target=neverending, args=(self.conn, ))
        # wait a bit to make sure that the other thread is already in
        # pg_sleep -- ugly and racy, but the chances are ridiculously low
        thread2 = threading.Timer(0.3, canceller, args=(self.conn, ))
        thread1.start()
        thread2.start()
        thread1.join()
        thread2.join()

        self.assertEqual(errors, [])

    @skip_before_postgres(8, 2)
    def test_async_cancel(self):
        async_conn = psycopg2.connect(dsn, async=True)
        self.assertRaises(psycopg2.OperationalError, async_conn.cancel)
        extras.wait_select(async_conn)
        cur = async_conn.cursor()
        cur.execute("select pg_sleep(10000)")
        self.assertTrue(async_conn.isexecuting())
        async_conn.cancel()
        self.assertRaises(extensions.QueryCanceledError,
                          extras.wait_select, async_conn)
        cur.execute("select 1")
        extras.wait_select(async_conn)
        self.assertEqual(cur.fetchall(), [(1, )])

    def test_async_connection_cancel(self):
        async_conn = psycopg2.connect(dsn, async=True)
        async_conn.close()
        self.assertTrue(async_conn.closed)


def test_suite():
    return unittest.TestLoader().loadTestsFromName(__name__)

if __name__ == "__main__":
    unittest.main()<|MERGE_RESOLUTION|>--- conflicted
+++ resolved
@@ -29,13 +29,10 @@
 from psycopg2cffi import extensions
 from psycopg2cffi import extras
 
-<<<<<<< HEAD
 from psycopg2cffi.tests.psycopg2_tests.testconfig import dsn
-from psycopg2cffi.tests.psycopg2_tests.testutils import unittest, skip_before_postgres
-=======
-from testconfig import dsn
-from testutils import unittest, ConnectingTestCase, skip_before_postgres
->>>>>>> b7d7f799
+from psycopg2cffi.tests.psycopg2_tests.testutils import unittest, \
+        skip_before_postgres, ConnectingTestCase
+
 
 class CancelTests(ConnectingTestCase):
 
