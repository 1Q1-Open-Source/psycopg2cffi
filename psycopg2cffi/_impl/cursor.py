--- conflicted
+++ resolved
@@ -249,20 +249,12 @@
         self._clear_pgres()
 
         if self._name:
-<<<<<<< HEAD
             self._query = \
                 util.ascii_to_bytes(
-                        'DECLARE "%s" CURSOR %s HOLD FOR ' % (
-                            self._name,
+                        'DECLARE "%s" %sCURSOR %s HOLD FOR ' % (
+                            self._name, scroll,
                             "WITH" if self._withhold else "WITHOUT")) \
                 + self._query
-=======
-            self._query = 'DECLARE "%s" %sCURSOR %s HOLD FOR %s' % (
-                self._name,
-                scroll,
-                self._withhold and "WITH" or "WITHOUT", # youuuuu
-                self._query)
->>>>>>> b7d7f799
 
         self._pq_execute(self._query, conn._async)
 
@@ -696,30 +688,17 @@
             if libpq.PQstatus(pgconn) != libpq.CONNECTION_OK:
                 raise self._conn._create_exception(cursor=self)
 
-<<<<<<< HEAD
-        if not async:
-            with self._conn._lock:
-                if not self._conn._have_wait_callback():
-                    self._pgres = libpq.PQexec(
-                            pgconn, util.ascii_to_bytes(query))
-                else:
-                    self._pgres = self._conn._execute_green(query)
-                if not self._pgres:
-                    raise self._conn._create_exception(pgres=self._pgres)
-                self._conn._process_notifies()
-            self._pq_fetch()
-=======
             if not async:
                 with self._conn._lock:
                     if not self._conn._have_wait_callback():
-                        self._pgres = libpq.PQexec(pgconn, query)
+                        self._pgres = libpq.PQexec(
+                                pgconn, util.ascii_to_bytes(query))
                     else:
                         self._pgres = self._conn._execute_green(query)
                     if not self._pgres:
                         raise self._conn._create_exception(cursor=self)
                     self._conn._process_notifies()
                 self._pq_fetch()
->>>>>>> b7d7f799
 
             else:
                 with self._conn._lock:
@@ -747,15 +726,11 @@
 
     def _pq_fetch(self):
         pgstatus = libpq.PQresultStatus(self._pgres)
-<<<<<<< HEAD
-        self._statusmessage = util.bytes_to_ascii(
-                ffi.string(libpq.PQcmdStatus(self._pgres)))
-=======
         if pgstatus != libpq.PGRES_FATAL_ERROR:
-            self._statusmessage = ffi.string(libpq.PQcmdStatus(self._pgres))
+            self._statusmessage = util.bytes_to_ascii(
+                    ffi.string(libpq.PQcmdStatus(self._pgres)))
         else:
             self._statusmessage = None
->>>>>>> b7d7f799
 
         self._no_tuples = True
         self._rownumber = 0
