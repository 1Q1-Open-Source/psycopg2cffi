from __future__ import unicode_literals

import threading
import weakref
from functools import wraps
import six

from psycopg2cffi._impl import consts
from psycopg2cffi._impl import encodings as _enc
from psycopg2cffi._impl import exceptions
from psycopg2cffi._impl.libpq import libpq, ffi
from psycopg2cffi._impl import util
from psycopg2cffi._impl.adapters import bytes_to_ascii, ascii_to_bytes
from psycopg2cffi._impl.cursor import Cursor
from psycopg2cffi._impl.lobject import LargeObject
from psycopg2cffi._impl.notify import Notify
from psycopg2cffi._impl.xid import Xid


# Map between isolation levels names and values and back.
_isolevels = {
    '':                 consts.ISOLATION_LEVEL_AUTOCOMMIT,
    'read uncommitted': consts.ISOLATION_LEVEL_READ_UNCOMMITTED,
    'read committed':   consts.ISOLATION_LEVEL_READ_COMMITTED,
    'repeatable read':  consts.ISOLATION_LEVEL_REPEATABLE_READ,
    'serializable':     consts.ISOLATION_LEVEL_SERIALIZABLE,
    'default':         -1,
}

for k, v in list(_isolevels.items()):
    _isolevels[v] = k

del k, v

_green_callback = None


def check_closed(func):
    @wraps(func)
    def check_closed_(self, *args, **kwargs):
        if self.closed:
            raise exceptions.InterfaceError('connection already closed')
        return func(self, *args, **kwargs)
    return check_closed_


def check_notrans(func):
    @wraps(func)
    def check_notrans_(self, *args, **kwargs):
        if self.status != consts.STATUS_READY:
            raise exceptions.ProgrammingError('not valid in transaction')
        return func(self, *args, **kwargs)
    return check_notrans_


def check_tpc(func):
    @wraps(func)
    def check_tpc_(self, *args, **kwargs):
        if self._tpc_xid:
            raise exceptions.ProgrammingError(
                '%s cannot be used during a two-phase transaction'
                % func.__name__)
        return func(self, *args, **kwargs)
    return check_tpc_


def check_tpc_supported(func):
    @wraps(func)
    def check_tpc_supported_(self, *args, **kwargs):
        if self.server_version < 80100:
            raise exceptions.NotSupportedError(
                "server version %s: two-phase transactions not supported"
                % self.server_version)
        return func(self, *args, **kwargs)
    return check_tpc_supported_


def check_async(func):
    @wraps(func)
    def check_async_(self, *args, **kwargs):
        if self._async:
            raise exceptions.ProgrammingError(
                '%s cannot be used in asynchronous mode' % func.__name__)
        return func(self, *args, **kwargs)
    return check_async_


class Connection(object):

    # Various exceptions which should be accessible via the Connection
    # class according to dbapi 2.0
    Error = exceptions.Error
    DatabaseError = exceptions.DatabaseError
    IntegrityError = exceptions.IntegrityError
    InterfaceError = exceptions.InterfaceError
    InternalError = exceptions.InternalError
    NotSupportedError = exceptions.NotSupportedError
    OperationalError = exceptions.OperationalError
    ProgrammingError = exceptions.ProgrammingError
    Warning = exceptions.Warning

    def __init__(self, dsn, async=False):

        self.dsn = dsn
        self.status = consts.STATUS_SETUP
        self._encoding = None

        self._closed = 0
        self._cancel = ffi.NULL
        self._typecasts = {}
        self._tpc_xid = None
        self._notifies = []
        self._autocommit = False
        self._pgconn = None
        self._equote = False
        self._lock = threading.RLock()
        self.notices = []
        self.cursor_factory = None

        # The number of commits/rollbacks done so far
        self._mark = 0

        self._async = async
        self._async_status = consts.ASYNC_DONE
        self._async_cursor = None

        self_ref = weakref.ref(self)
        self._notice_callback = ffi.callback(
            'void(void *, const char *)',
            lambda arg, message: self_ref()._process_notice(
                arg, bytes_to_ascii(ffi.string(message))))

        if not self._async:
            self._connect_sync()
        else:
            self._connect_async()

    def _connect_sync(self):
<<<<<<< HEAD
        self._pgconn = libpq.PQconnectdb(ascii_to_bytes(self.dsn))
=======
        self._pgconn = libpq.PQconnectdb(self.dsn.encode('utf-8'))
>>>>>>> b8b8fa01
        if not self._pgconn:
            raise exceptions.OperationalError('PQconnectdb() failed')
        elif libpq.PQstatus(self._pgconn) == libpq.CONNECTION_BAD:
            raise self._create_exception()

        # Register notice processor
        libpq.PQsetNoticeProcessor(
                self._pgconn, self._notice_callback, ffi.NULL)

        self.status = consts.STATUS_READY
        self._setup()

    def _connect_async(self):
        """Create an async connection.

        The connection will be completed banging on poll():
        First with self._conn_poll_connecting() that will finish connection,
        then with self._poll_setup_async() that will do the same job
        of self._setup().

        """
        self._pgconn = libpq.PQconnectStart(ascii_to_bytes(self.dsn))
        if not self._pgconn:
            raise exceptions.OperationalError('PQconnectStart() failed')
        elif libpq.PQstatus(self._pgconn) == libpq.CONNECTION_BAD:
            raise self._create_exception()

        libpq.PQsetNoticeProcessor(
                self._pgconn, self._notice_callback, ffi.NULL)

    def __del__(self):
        self._close()

    @check_closed
    def __enter__(self):
        return self

    def __exit__(self, type, name, tb):
        if type is None:
            self.commit()
        else:
            self.rollback()

    def close(self):
        return self._close()

    @check_closed
    @check_async
    @check_tpc
    def rollback(self):
        self._rollback()

    @check_closed
    @check_async
    @check_tpc
    def commit(self):
        self._commit()

    @check_closed
    @check_async
    def reset(self):
        with self._lock:
            self._execute_command(
                "ABORT; RESET ALL; SET SESSION AUTHORIZATION DEFAULT;")
            self.status = consts.STATUS_READY
            self._mark += 1
            self._autocommit = False
            self._tpc_xid = None

    def _get_guc(self, name):
        """Return the value of a configuration parameter."""
        with self._lock:
            query = 'SHOW %s' % name

            if _green_callback:
                pgres = self._execute_green(query)
            else:
                pgres = libpq.PQexec(self._pgconn, ascii_to_bytes(query))

            if not pgres or libpq.PQresultStatus(pgres) != libpq.PGRES_TUPLES_OK:
                raise exceptions.OperationalError("can't fetch %s" % name)
            rv = bytes_to_ascii(ffi.string(libpq.PQgetvalue(pgres, 0, 0)))
            libpq.PQclear(pgres)
            return rv

    def _set_guc(self, name, value):
        """Set the value of a configuration parameter."""
        if value.lower() != 'default':
            value = util.quote_string(self, value)
        else:
            value = b'default'
        self._execute_command(ascii_to_bytes('SET %s TO ' % name) + value)

    def _set_guc_onoff(self, name, value):
        """Set the value of a configuration parameter to a boolean.

        The string 'default' is accepted too.
        """
        if isinstance(value, six.string_types) and \
                value.lower() in (b'default', 'default'):
            value = 'default'
        else:
            value = 'on' if value else 'off'
        self._set_guc(name, value)

    @property
    @check_closed
    def isolation_level(self):
        if self._autocommit:
            return consts.ISOLATION_LEVEL_AUTOCOMMIT
        else:
            name = self._get_guc('default_transaction_isolation')
            return _isolevels[name.lower()]

    @check_async
    def set_isolation_level(self, level):
        if level < 0 or level > 4:
            raise ValueError('isolation level must be between 0 and 4')

        prev = self.isolation_level
        if prev == level:
            return

        self._rollback()
        if level == consts.ISOLATION_LEVEL_AUTOCOMMIT:
            return self.set_session(autocommit=True)
        else:
            return self.set_session(isolation_level=level, autocommit=False)

    @check_closed
    @check_notrans
    def set_session(self, isolation_level=None, readonly=None, deferrable=None,
                    autocommit=None):
        if isolation_level is not None:
            if isinstance(isolation_level, int):
                if isolation_level < 1 or isolation_level > 4:
                    raise ValueError('isolation level must be between 1 and 4')
                isolation_level = _isolevels[isolation_level]
            elif isinstance(isolation_level, six.string_types):
                if isinstance(isolation_level, six.binary_type):
                    isolation_level = bytes_to_ascii(isolation_level)
                isolation_level = isolation_level.lower()
                if not isolation_level or isolation_level not in _isolevels:
                    raise ValueError("bad value for isolation level: '%s'" %
                        isolation_level)
            else:
                raise TypeError("bad isolation level: '%r'" % isolation_level)

            if self.server_version < 80000:
                if isolation_level == 'read uncommitted':
                    isolation_level = 'read committed'
                elif isolation_level == 'repeatable read':
                    isolation_level = 'serializable'

            self._set_guc("default_transaction_isolation", isolation_level)

        if readonly is not None:
            self._set_guc_onoff('default_transaction_read_only', readonly)

        if deferrable is not None:
            self._set_guc_onoff('default_transaction_deferrable', deferrable)

        if autocommit is not None:
            self._autocommit = bool(autocommit)

    @property
    def autocommit(self):
        return self._autocommit

    @autocommit.setter
    def autocommit(self, value):
        self.set_session(autocommit=value)

    @property
    def async(self):
        return self._async

    @check_closed
    def get_backend_pid(self):
        return libpq.PQbackendPID(self._pgconn)

    def get_parameter_status(self, parameter):
        p = libpq.PQparameterStatus(self._pgconn, ascii_to_bytes(parameter))
        return bytes_to_ascii(ffi.string(p)) if p != ffi.NULL else None

    def get_transaction_status(self):
        return libpq.PQtransactionStatus(self._pgconn)

    def cursor(self, name=None, cursor_factory=None,
            withhold=False, scrollable=None):
        if cursor_factory is None:
            cursor_factory = self.cursor_factory or Cursor

        cur = cursor_factory(self, name)

        if not isinstance(cur, Cursor):
            raise TypeError(
                "cursor factory must be subclass of %s" %
                '.'.join([Cursor.__module__, Cursor.__name__]))

        if withhold:
            cur.withhold = withhold

        if scrollable is not None:
            cur.scrollable = scrollable

        if name and self._async:
            raise exceptions.ProgrammingError(
                "asynchronous connections cannot produce named cursors")

        cur._mark = self._mark
        return cur

    @check_closed
    @check_tpc
    def cancel(self):
        err_length = 256
        errbuf = ffi.new('char[]', err_length)
        if libpq.PQcancel(self._cancel, errbuf, err_length) == 0:
            raise exceptions.OperationalError(ffi.string(errbuf))

    def isexecuting(self):
        if not self._async:
            return False

        if self.status != consts.STATUS_READY:
            return True

        if self._async_cursor is not None:
            return True

        return False

    @property
    def encoding(self):
        return self._encoding

    @check_closed
    @check_async
    def set_client_encoding(self, encoding):
        encoding = _enc.normalize(encoding)
        if self.encoding == encoding:
            return

        pyenc = _enc.encodings[encoding]
        self._rollback()
        self._set_guc('client_encoding', encoding)
        self._encoding = encoding
        self._py_enc = pyenc

    @property
    def notifies(self):
        return self._notifies

    @property
    @check_closed
    def protocol_version(self):
        return libpq.PQprotocolVersion(self._pgconn)

    @property
    @check_closed
    def server_version(self):
        return libpq.PQserverVersion(self._pgconn)

    def fileno(self):
        return libpq.PQsocket(self._pgconn)

    @property
    def closed(self):
        return self._closed

    @check_closed
    @check_tpc_supported
    def xid(self, format_id, gtrid, bqual):
        return Xid(format_id, gtrid, bqual)

    @check_closed
    @check_async
    @check_tpc_supported
    def tpc_begin(self, xid):
        if not isinstance(xid, Xid):
            xid = Xid.from_string(xid)

        if self.status != consts.STATUS_READY:
            raise exceptions.ProgrammingError(
                'tpc_begin must be called outside a transaction')

        if self._autocommit:
            raise exceptions.ProgrammingError(
                "tpc_begin can't be called in autocommit mode")

        self._begin_transaction()
        self._tpc_xid = xid

    @check_closed
    @check_async
    @check_tpc_supported
    def tpc_commit(self, xid=None):
        self._finish_tpc('COMMIT PREPARED', self._commit, xid)

    @check_closed
    @check_async
    @check_tpc_supported
    def tpc_rollback(self, xid=None):
        self._finish_tpc('ROLLBACK PREPARED', self._rollback, xid)

    @check_closed
    @check_async
    def tpc_prepare(self):
        if not self._tpc_xid:
            raise exceptions.ProgrammingError(
                'prepare must be called inside a two-phase transaction')

        self._execute_tpc_command('PREPARE TRANSACTION', self._tpc_xid)
        self.status = consts.STATUS_PREPARED

    @check_closed
    @check_async
    @check_tpc_supported
    def tpc_recover(self):
        return Xid.tpc_recover(self)

    def lobject(self, oid=0, mode='', new_oid=0, new_file=None,
                lobject_factory=LargeObject):
        obj = lobject_factory(self, oid, mode, new_oid, new_file)
        return obj

    def poll(self):
        if self.status == consts.STATUS_SETUP:
            self.status = consts.STATUS_CONNECTING
            return consts.POLL_WRITE

        if self.status == consts.STATUS_CONNECTING:
            res = self._poll_connecting()
            if res == consts.POLL_OK and self._async:
                return self._poll_setup_async()
            return res

        if self.status in (consts.STATUS_READY, consts.STATUS_BEGIN,
                           consts.STATUS_PREPARED):
            res = self._poll_query()

            if res == consts.POLL_OK and self._async and self._async_cursor:

                # Get the cursor object from the weakref
                curs = self._async_cursor()
                if curs is None:
                    util.pq_clear_async(self._pgconn)
                    raise exceptions.InterfaceError(
                        "the asynchronous cursor has disappeared")

                libpq.PQclear(curs._pgres)

                curs._pgres = util.pq_get_last_result(self._pgconn)
                try:
                    curs._pq_fetch()
                finally:
                    self._async_cursor = None
            return res

        return consts.POLL_ERROR

    def _poll_connecting(self):
        """poll during a connection attempt until the connection has
        established.

        """
        status_map = {
            libpq.PGRES_POLLING_OK: consts.POLL_OK,
            libpq.PGRES_POLLING_READING: consts.POLL_READ,
            libpq.PGRES_POLLING_WRITING: consts.POLL_WRITE,
            libpq.PGRES_POLLING_FAILED: consts.POLL_ERROR,
            libpq.PGRES_POLLING_ACTIVE: consts.POLL_ERROR,
        }
        res = status_map.get(libpq.PQconnectPoll(self._pgconn), None)

        if res is None:
            return consts.POLL_ERROR
        elif res == consts.POLL_ERROR:
            raise self._create_exception()
        return res

    def _poll_query(self):
        """Poll the connection for the send query/retrieve result phase

        Advance the async_status (usually going WRITE -> READ -> DONE) but
        don't mess with the connection status.

        """
        if self._async_status == consts.ASYNC_WRITE:
            ret = self._poll_advance_write(libpq.PQflush(self._pgconn))

        elif self._async_status == consts.ASYNC_READ:
            if self._async:
                ret = self._poll_advance_read(self._is_busy())
            else:
                ret = self._poll_advance_read(self._is_busy())

        elif self._async_status == consts.ASYNC_DONE:
            ret = self._poll_advance_read(self._is_busy())

        else:
            ret = consts.POLL_ERROR

        return ret

    def _poll_advance_write(self, flush):
        """Advance to the next state after an attempt of flushing output"""
        if flush == 0:
            self._async_status = consts.ASYNC_READ
            return consts.POLL_READ

        if flush == 1:
            return consts.POLL_WRITE

        if flush == -1:
            raise self._create_exception()

        return consts.POLL_ERROR

    def _poll_advance_read(self, busy):
        """Advance to the next state after a call to a _is_busy* method"""
        if busy == 0:
            self._async_status = consts.ASYNC_DONE
            return consts.POLL_OK

        if busy == 1:
            return consts.POLL_READ

        return consts.POLL_ERROR

    def _poll_setup_async(self):
        """Advance to the next state during an async connection setup

        If the connection is green, this is performed by the regular sync
        code so the queries are sent by conn_setup() while in
        CONN_STATUS_READY state.

        """
        if self.status == consts.STATUS_CONNECTING:
            util.pq_set_non_blocking(self._pgconn, 1, True)

            self._equote = self._get_equote()
            self._get_encoding()
            self._have_cancel_key()

            self._autocommit = True

            # If the current datestyle is not compatible (not ISO) then
            # force it to ISO
            if not self._iso_compatible_datestyle():
                self.status = consts.STATUS_DATESTYLE

                if libpq.PQsendQuery(self._pgconn, b"SET DATESTYLE TO 'ISO'"):
                    self._async_status = consts.ASYNC_WRITE
                    return consts.POLL_WRITE
                else:
                    raise self._create_exception()

            self.status = consts.STATUS_READY
            return consts.POLL_OK

        if self.status == consts.STATUS_DATESTYLE:
            res = self._poll_query()
            if res != consts.POLL_OK:
                return res

            pgres = util.pq_get_last_result(self._pgconn)
            if not pgres or \
                libpq.PQresultStatus(pgres) != libpq.PGRES_COMMAND_OK:
                raise exceptions.OperationalError("can't set datetyle to ISO")
            libpq.PQclear(pgres)

            self.status = consts.STATUS_READY
            return consts.POLL_OK

        return consts.POLL_ERROR

    def _setup(self):
        self._equote = self._get_equote()
        self._get_encoding()
        self._have_cancel_key()

        with self._lock:
            # If the current datestyle is not compatible (not ISO) then
            # force it to ISO
            if not self._iso_compatible_datestyle():
                self.status = consts.STATUS_DATESTYLE
                self._set_guc('datestyle', 'ISO')

            self._closed = 0

    def _have_cancel_key(self):
        if self._cancel != ffi.NULL:
            tmp, self._cancel = self._cancel, ffi.NULL
            libpq.PQfreeCancel(tmp)

        self._cancel = libpq.PQgetCancel(self._pgconn)
        if self._cancel == ffi.NULL:
            raise exceptions.OperationalError("can't get cancellation key")

    def _begin_transaction(self):
        if self.status == consts.STATUS_READY and not self._autocommit:
            self._execute_command('BEGIN')
            self.status = consts.STATUS_BEGIN

    def _execute_command(self, command):
        with self._lock:
            if _green_callback:
                pgres = self._execute_green(command)
            else:
                pgres = libpq.PQexec(self._pgconn, ascii_to_bytes(command))

            if not pgres:
                raise self._create_exception()
            try:
                pgstatus = libpq.PQresultStatus(pgres)
                if pgstatus != libpq.PGRES_COMMAND_OK:
                    exc = self._create_exception(pgres=pgres)
                    pgres = None    # ownership transferred to exc
                    raise exc
            finally:
                if pgres:
                    libpq.PQclear(pgres)

    def _execute_tpc_command(self, command, xid):
        cmd = b' '.join([
            ascii_to_bytes(command), 
            util.quote_string(self, str(xid))])
        self._execute_command(cmd)
        self._mark += 1

    def _execute_green(self, query):
        """Execute version for green threads"""
        if self._async_cursor:
            raise exceptions.ProgrammingError(
                "a single async query can be executed on the same connection")

        self._async_cursor = True

        if not libpq.PQsendQuery(self._pgconn, ascii_to_bytes(query)):
            self._async_cursor = None
            return

        self._async_status = consts.ASYNC_WRITE

        try:
            _green_callback(self)
        except Exception:
            self.close()
            raise
        else:
            return util.pq_get_last_result(self._pgconn)
        finally:
            self._async_cursor = None
            self._async_status = consts.ASYNC_DONE

    def _finish_tpc(self, command, fallback, xid):
        if xid:
            # committing/aborting a received transaction.
            if self.status != consts.STATUS_READY:
                raise exceptions.ProgrammingError(
                    "tpc_commit/tpc_rollback with a xid "
                    "must be called outside a transaction")

            self._execute_tpc_command(command, xid)

        else:
            # committing/aborting our own transaction.
            if not self._tpc_xid:
                raise exceptions.ProgrammingError(
                    "tpc_commit/tpc_rollback with no parameter "
                    "must be called in a two-phase transaction")

            if self.status == consts.STATUS_BEGIN:
                fallback()
            elif self.status == consts.STATUS_PREPARED:
                self._execute_tpc_command(command, self._tpc_xid)
            else:
                raise exceptions.InterfaceError(
                    'unexpected state in tpc_commit/tpc_rollback')

            self.status = consts.STATUS_READY
            self._tpc_xid = None

    def _close(self):
        if self._closed == 1:
            return

        if self._cancel:
            libpq.PQfreeCancel(self._cancel)
            self._cancel = ffi.NULL

        if self._pgconn:
            libpq.PQfinish(self._pgconn)
            self._pgconn = None

        self._closed = 1

    def _commit(self):
        with self._lock:
            if self._autocommit or self.status != consts.STATUS_BEGIN:
                return
            self._mark += 1
            try:
                self._execute_command('COMMIT')
            finally:
                self.status = consts.STATUS_READY

    def _rollback(self):
        with self._lock:
            if self._autocommit or self.status != consts.STATUS_BEGIN:
                return
            self._mark += 1
            try:
                self._execute_command('ROLLBACK')
            finally:
                self.status = consts.STATUS_READY

    def _get_encoding(self):
        """Retrieving encoding"""
        client_encoding = self.get_parameter_status('client_encoding')
        self._encoding = _enc.normalize(client_encoding)
        self._py_enc = _enc.encodings[self._encoding]

    def _get_equote(self):
        ret = libpq.PQparameterStatus(
                self._pgconn, b'standard_conforming_strings')
        return ret and ffi.string(ret) == b'off' or False

    def _is_busy(self):
        with self._lock:
            if libpq.PQconsumeInput(self._pgconn) == 0:
                raise exceptions.OperationalError(
                    ffi.string(libpq.PQerrorMessage(self._pgconn)))
            res = libpq.PQisBusy(self._pgconn)
            self._process_notifies()
            return res

    def _process_notice(self, arg, message):
        """Store the given message in `self.notices`

        Also delete older entries to make sure there are no more then 50
        entries in the list.

        """
        self.notices.append(message)
        length = len(self.notices)
        if length > 50:
            del self.notices[:length - 50]

    def _process_notifies(self):
        while True:
            pg_notify = libpq.PQnotifies(self._pgconn)
            if not pg_notify:
                break

            notify = Notify(
                pg_notify.be_pid,
                ffi.string(pg_notify.relname).decode(self._py_enc),
                ffi.string(pg_notify.extra).decode(self._py_enc))
            self._notifies.append(notify)

            libpq.PQfreemem(pg_notify)

    def _create_exception(self, pgres=None, msg=None, cursor=None):
        """Return the appropriate exception instance for the current status.

        IMPORTANT: the new exception takes ownership of pgres: if pgres is
        passed as parameter, the callee must delete its pointer (e.g. it may
        be set to null). If there is a pgres in the cursor it is "stolen": the
        cursor will have it set to Null.

        """
        assert pgres is None or cursor is None, \
            "cannot specify pgres and cursor together"

        if cursor and cursor._pgres:
            pgres, cursor._pgres = cursor._pgres, ffi.NULL

        exc_type = exceptions.OperationalError
        code = pgmsg = None

        # If no custom message is passed then get the message from postgres.
        # If pgres is available then we first try to get the message for the
        # last command, and then the error message for the connection
        if pgres:
            pgmsg = libpq.PQresultErrorMessage(pgres)
            pgmsg = bytes_to_ascii(ffi.string(pgmsg)) if pgmsg else None

            # Get the correct exception class based on the error code
            code = libpq.PQresultErrorField(pgres, libpq.PG_DIAG_SQLSTATE)
            if code != ffi.NULL:
                code = bytes_to_ascii(ffi.string(code))
                exc_type = util.get_exception_for_sqlstate(code)
            else:
                code = None
                exc_type = exceptions.DatabaseError

        if not pgmsg:
            pgmsg = libpq.PQerrorMessage(self._pgconn)
            pgmsg = bytes_to_ascii(ffi.string(pgmsg)) if pgmsg else None

        if msg is None and pgmsg:
            msg = pgmsg
            for prefix in ("ERROR:  ", "FATAL:  ", "PANIC:  "):
                if msg.startswith(prefix):
                    msg = msg[len(prefix):]
                    break

        # Clear the connection if the status is CONNECTION_BAD (fatal error)
        if self._pgconn and libpq.PQstatus(self._pgconn) == libpq.CONNECTION_BAD:
            self._closed = 2

        exc = exc_type(msg)
        exc.pgcode = code
        exc.pgerror = pgmsg
        exc.cursor = cursor
        exc._pgres = pgres

        return exc

    def _have_wait_callback(self):
        return bool(_green_callback)

    def _iso_compatible_datestyle(self):
        ''' Return whether connection DateStyle is ISO-compatible
        '''
        datestyle = libpq.PQparameterStatus(self._pgconn, b'DateStyle')
        return datestyle != ffi.NULL and \
                ffi.string(datestyle).startswith(b'ISO')


def _connect(dsn, connection_factory=None, async=False):
    if connection_factory is None:
        connection_factory = Connection

    # Mimic the construction method as used by psycopg2, which notes:
    # Here we are breaking the connection.__init__ interface defined
    # by psycopg2. So, if not requiring an async conn, avoid passing
    # the async parameter.
    if async:
        return connection_factory(dsn, async=True)
    else:
        return connection_factory(dsn)
<|MERGE_RESOLUTION|>--- conflicted
+++ resolved
@@ -136,11 +136,7 @@
             self._connect_async()
 
     def _connect_sync(self):
-<<<<<<< HEAD
-        self._pgconn = libpq.PQconnectdb(ascii_to_bytes(self.dsn))
-=======
         self._pgconn = libpq.PQconnectdb(self.dsn.encode('utf-8'))
->>>>>>> b8b8fa01
         if not self._pgconn:
             raise exceptions.OperationalError('PQconnectdb() failed')
         elif libpq.PQstatus(self._pgconn) == libpq.CONNECTION_BAD:
