from __future__ import unicode_literals

import datetime
import decimal
import math
import six
from six.moves import xrange

from psycopg2cffi._impl.libpq import libpq, ffi
from psycopg2cffi._impl.exceptions import ProgrammingError
from psycopg2cffi._config import PG_VERSION
from psycopg2cffi.tz import LOCAL as TZ_LOCAL


adapters = {}

# Adapters assept python objects and always return bytes, as described in 
# http://initd.org/psycopg/articles/2011/01/24/psycopg2-porting-python-3-report/


class _BaseAdapter(object):
    def __init__(self, wrapped_object):
        self._wrapped = wrapped_object
        self._conn = None

    if six.PY3:
        def __bytes__(self):
            return self.getquoted()
        def __str__(self): # huh?
            return bytes_to_ascii(self.getquoted())
    else:
        def __str__(self):
            return self.getquoted()

    @property
    def adapted(self):
        return self._wrapped

    def getquoted(self):
        raise NotImplementedError


class ISQLQuote(_BaseAdapter):
    def getquoted(self):
        pass


class AsIs(_BaseAdapter):
    def getquoted(self):
        return ascii_to_bytes(self._wrapped)


class Binary(_BaseAdapter):
    def prepare(self, connection):
        self._conn = connection

    def __conform__(self, proto):
        return self

    def getquoted(self):
        if self._wrapped is None:
            return b'NULL'

        to_length = ffi.new('size_t *')
        _wrapped = self._wrapped
        if isinstance(_wrapped, six.text_type):
            _wrapped = ascii_to_bytes(_wrapped)
        elif isinstance(_wrapped, (bytearray, memoryview)):
            _wrapped = six.binary_type(_wrapped)
        elif not six.PY3 and isinstance(_wrapped, buffer):
            _wrapped = bytes(_wrapped)
        _wrapped = ffi.new('unsigned char[]', _wrapped)

        if self._conn:
            data_pointer = libpq.PQescapeByteaConn(
                self._conn._pgconn, _wrapped, len(self._wrapped), to_length)
        else:
            data_pointer = libpq.PQescapeBytea(
                _wrapped, len(self._wrapped), to_length)

        data = ffi.string(data_pointer)[:to_length[0] - 1]
        libpq.PQfreemem(data_pointer)

        if self._conn and self._conn._equote:
            return b''.join([b"E'", data,  b"'::bytea"])

        return b''.join([b"'", data,  b"'::bytea"])


class Boolean(_BaseAdapter):
    def getquoted(self):
        return b'true' if self._wrapped else b'false'


class DateTime(_BaseAdapter):
    def getquoted(self):
        obj = self._wrapped
        if isinstance(obj, datetime.timedelta):
<<<<<<< HEAD
            # TODO: microseconds
            return b''.join([b"'", 
                ascii_to_bytes(str(int(obj.days))), b" days ",
                ascii_to_bytes(str(int(obj.seconds))), b".0 seconds'::interval"
                ])
=======
            us = str(obj.microseconds)
            us = '0' * (6 - len(us)) + us
            return "'%d days %d.%s seconds'::interval" % (
                obj.days, obj.seconds, us)
>>>>>>> b7d7f799
        else:
            iso = obj.isoformat()
            if isinstance(obj, datetime.datetime):
                _format = b'timestamp'
                if getattr(obj, 'tzinfo', None):
                    _format = b'timestamptz'
            elif isinstance(obj, datetime.time):
                _format = b'time'
            else:
                _format = b'date'
            return b''.join([b"'", ascii_to_bytes(iso), b"'::", _format])


def Date(year, month, day):
    date = datetime.date(year, month, day)
    return DateTime(date)


def DateFromTicks(ticks):
    date = datetime.datetime.fromtimestamp(ticks).date()
    return DateTime(date)


class Decimal(_BaseAdapter):
    def getquoted(self):
        if self._wrapped.is_finite():
            value = str(self._wrapped)

            # Prepend a space in front of negative numbers
            if value.startswith('-'):
                value = ' ' + value
            return ascii_to_bytes(value)
        return b"'NaN'::numeric"


class Float(ISQLQuote):
    def getquoted(self):
        n = float(self._wrapped)
        if math.isnan(n):
            return b"'NaN'::float"
        elif math.isinf(n):
            if n > 0:
                return b"'Infinity'::float"
            else:
                return b"'-Infinity'::float"
        else:
            value = repr(self._wrapped)

            # Prepend a space in front of negative numbers
            if value.startswith('-'):
                value = ' ' + value
            return ascii_to_bytes(value)


class Int(_BaseAdapter):
    def getquoted(self):
        value = str(self._wrapped)

        # Prepend a space in front of negative numbers
        if value.startswith('-'):
            value = ' ' + value
        return ascii_to_bytes(value)


class List(_BaseAdapter):

    def prepare(self, connection):
        self._conn = connection

    def getquoted(self):
        length = len(self._wrapped)
        if length == 0:
            return b"'{}'"

        quoted = [None] * length
        for i in xrange(length):
            obj = self._wrapped[i]
            quoted[i] = _getquoted(obj, self._conn)
        return b''.join([b'ARRAY[', b', '.join(quoted), b']'])


class Long(_BaseAdapter):
    def getquoted(self):
        value = str(self._wrapped)

        # Prepend a space in front of negative numbers
        if value.startswith('-'):
            value = ' ' + value
        return ascii_to_bytes(value)


def Time(hour, minutes, seconds, tzinfo=None):
    time = datetime.time(hour, minutes, seconds, tzinfo=tzinfo)
    return DateTime(time)


def TimeFromTicks(ticks):
    time = datetime.datetime.fromtimestamp(ticks).time()
    return DateTime(time)


def Timestamp(year, month, day, hour, minutes, seconds, tzinfo=None):
    dt = datetime.datetime(
        year, month, day, hour, minutes, seconds, tzinfo=tzinfo)
    return DateTime(dt)


def TimestampFromTicks(ticks):
    dt = datetime.datetime.fromtimestamp(ticks, TZ_LOCAL)
    return DateTime(dt)


class QuotedString(_BaseAdapter):
    def __init__(self, obj):
        super(QuotedString, self).__init__(obj)
<<<<<<< HEAD
        self.encoding = "LATIN1"
=======
        self._default_encoding = "latin1"
>>>>>>> b7d7f799

    def prepare(self, conn):
        self._conn = conn

    @property
    def encoding(self):
        if self._conn:
            return self._conn._py_enc
        else:
            return self._default_encoding

    def getquoted(self):
        obj = self._wrapped
<<<<<<< HEAD
        if isinstance(obj, six.text_type):
            encoding = encodings[self.encoding]
            obj = obj.encode(encoding)
        else:
            assert isinstance(obj, six.binary_type)
        string = obj
=======
        if isinstance(self._wrapped, unicode):
            obj = obj.encode(self.encoding)
        string = str(obj)
>>>>>>> b7d7f799
        length = len(string)

        to_length = (length * 2) + 1
        to = ffi.new('char []', to_length)

        if not self._conn:
            libpq.PQescapeString(to, string, length)
<<<<<<< HEAD
            return b''.join([b"'", ffi.string(to), b"'"])
=======
            return "'%s'" % ffi.string(to)
>>>>>>> b7d7f799

        if PG_VERSION < 0x090000:
            err = ffi.new('int *')
            libpq.PQescapeStringConn(
                self._conn._pgconn, to, string, length, err)
            if self._conn and self._conn._equote:
                return b''.join([b"E'", ffi.string(to), b"'"])
            return b''.join([b"'", ffi.string(to), b"'"])

        data_pointer = libpq.PQescapeLiteral(
            self._conn._pgconn, string, length)
        data = ffi.string(data_pointer)
        libpq.PQfreemem(data_pointer)
        return data


def adapt(value, proto=ISQLQuote, alt=None):
    """Return the adapter for the given value"""
    obj_type = type(value)
    try:
        return adapters[(obj_type, proto)](value)
    except KeyError:
        for subtype in obj_type.mro()[1:]:
            try:
                return adapters[(subtype, proto)](value)
            except KeyError:
                pass

    conform = getattr(value, '__conform__', None)
    if conform is not None:
        return conform(proto)
    raise ProgrammingError("can't adapt type '%s'" % obj_type.__name__)


def _getquoted(param, conn):
    """Helper method"""
    if param is None:
        return b'NULL'
    adapter = adapt(param)
    try:
        adapter.prepare(conn)
    except AttributeError:
        pass
    return adapter.getquoted()


def ascii_to_bytes(s):
    ''' Convert ascii string to bytes
    '''
    if isinstance(s, six.text_type):
        return s.encode('ascii')
    else:
        assert isinstance(s, six.binary_type)
        return s


def bytes_to_ascii(b):
    ''' Convert ascii bytestring to string
    '''
    assert isinstance(b, six.binary_type)
    return b.decode('ascii')


built_in_adapters = {
    bool: Boolean,
    str: QuotedString,
    list: List,
    bytearray: Binary,
    int: Int,
    float: Float,
    datetime.date: DateTime, # DateFromPY
    datetime.datetime: DateTime, # TimestampFromPy
    datetime.time: DateTime, # TimeFromPy
    datetime.timedelta: DateTime, # IntervalFromPy
    decimal.Decimal: Decimal,
}

try: built_in_adapters[memoryview] = Binary
except NameError: pass # Python 2.6

try: built_in_adapters[buffer] = Binary
except NameError: pass # Python 3

try: built_in_adapters[unicode] = QuotedString
except NameError: pass # Python 3

try: built_in_adapters[long] = Long
except NameError: pass # Python 3 - Int handles all numbers fine

if six.PY3:
    built_in_adapters[bytes] = Binary


for k, v in built_in_adapters.items():
    adapters[(k, ISQLQuote)] = v<|MERGE_RESOLUTION|>--- conflicted
+++ resolved
@@ -96,18 +96,12 @@
     def getquoted(self):
         obj = self._wrapped
         if isinstance(obj, datetime.timedelta):
-<<<<<<< HEAD
-            # TODO: microseconds
+            us = str(obj.microseconds)
+            us = b'0' * (6 - len(us)) + us
             return b''.join([b"'", 
                 ascii_to_bytes(str(int(obj.days))), b" days ",
-                ascii_to_bytes(str(int(obj.seconds))), b".0 seconds'::interval"
-                ])
-=======
-            us = str(obj.microseconds)
-            us = '0' * (6 - len(us)) + us
-            return "'%d days %d.%s seconds'::interval" % (
-                obj.days, obj.seconds, us)
->>>>>>> b7d7f799
+                ascii_to_bytes(str(int(obj.seconds))), b".",
+                ascii_to_bytes(str(int(us))), b" seconds'::interval"])
         else:
             iso = obj.isoformat()
             if isinstance(obj, datetime.datetime):
@@ -223,11 +217,7 @@
 class QuotedString(_BaseAdapter):
     def __init__(self, obj):
         super(QuotedString, self).__init__(obj)
-<<<<<<< HEAD
-        self.encoding = "LATIN1"
-=======
         self._default_encoding = "latin1"
->>>>>>> b7d7f799
 
     def prepare(self, conn):
         self._conn = conn
@@ -241,18 +231,11 @@
 
     def getquoted(self):
         obj = self._wrapped
-<<<<<<< HEAD
         if isinstance(obj, six.text_type):
-            encoding = encodings[self.encoding]
-            obj = obj.encode(encoding)
+            obj = obj.encode(self.encoding)
         else:
             assert isinstance(obj, six.binary_type)
         string = obj
-=======
-        if isinstance(self._wrapped, unicode):
-            obj = obj.encode(self.encoding)
-        string = str(obj)
->>>>>>> b7d7f799
         length = len(string)
 
         to_length = (length * 2) + 1
@@ -260,11 +243,7 @@
 
         if not self._conn:
             libpq.PQescapeString(to, string, length)
-<<<<<<< HEAD
             return b''.join([b"'", ffi.string(to), b"'"])
-=======
-            return "'%s'" % ffi.string(to)
->>>>>>> b7d7f799
 
         if PG_VERSION < 0x090000:
             err = ffi.new('int *')
