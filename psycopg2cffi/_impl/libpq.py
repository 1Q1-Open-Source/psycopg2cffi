''' CFFI interface to libpq the library '''

import os.path

from cffi import FFI

from psycopg2cffi import _config


ffi = FFI()

# order and comments taken from libpq (ctypes impl)

ffi.cdef('''

// postgres_ext.h

typedef unsigned int Oid;

// libpq-fe.h

typedef enum
{
 /*
  * Although it is okay to add to this list, values which become unused
  * should never be removed, nor should constants be redefined - that would
  * break compatibility with existing code.
  */
 CONNECTION_OK,
 CONNECTION_BAD,
 /* Non-blocking mode only below here */

 /*
  * The existence of these should never be relied upon - they should only
  * be used for user feedback or similar purposes.
  */
 CONNECTION_STARTED,   /* Waiting for connection to be made.  */
 CONNECTION_MADE,   /* Connection OK; waiting to send.    */
 CONNECTION_AWAITING_RESPONSE,  /* Waiting for a response from the
           * postmaster.    */
 CONNECTION_AUTH_OK,   /* Received authentication; waiting for
         * backend startup. */
 CONNECTION_SETENV,   /* Negotiating environment. */
 CONNECTION_SSL_STARTUP,  /* Negotiating SSL. */
 CONNECTION_NEEDED   /* Internal state: connect() needed */
} ConnStatusType;

typedef enum
{
 PGRES_POLLING_FAILED = 0,
 PGRES_POLLING_READING,  /* These two indicate that one may   */
 PGRES_POLLING_WRITING,  /* use select before polling again.   */
 PGRES_POLLING_OK,
 PGRES_POLLING_ACTIVE  /* unused; keep for awhile for backwards
         * compatibility */
} PostgresPollingStatusType;

typedef enum
{
 PGRES_EMPTY_QUERY = 0,  /* empty query string was executed */
 PGRES_COMMAND_OK,   /* a query command that doesn't return
         * anything was executed properly by the
         * backend */
 PGRES_TUPLES_OK,   /* a query command that returns tuples was
         * executed properly by the backend, PGresult
         * contains the result tuples */
 PGRES_COPY_OUT,    /* Copy Out data transfer in progress */
 PGRES_COPY_IN,    /* Copy In data transfer in progress */
 PGRES_BAD_RESPONSE,   /* an unexpected response was recv'd from the
         * backend */
 PGRES_NONFATAL_ERROR,  /* notice or warning message */
 PGRES_FATAL_ERROR,   /* query failed */
} ExecStatusType;

typedef enum
{
 PQTRANS_IDLE,    /* connection idle */
 PQTRANS_ACTIVE,    /* command in progress */
 PQTRANS_INTRANS,   /* idle, within transaction block */
 PQTRANS_INERROR,   /* idle, within failed transaction */
 PQTRANS_UNKNOWN    /* cannot determine status */
} PGTransactionStatusType;

typedef ... PGconn;
typedef ... PGresult;
typedef ... PGcancel;

typedef struct pgNotify
{
    char       *relname;  /* notification condition name */
    int        be_pid;    /* process ID of notifying server process */
    char       *extra;    /* notification parameter */
    ...;
} PGnotify;

// Database connection control functions

extern PGconn *PQconnectdb(const char *conninfo);
extern PGconn *PQconnectStart(const char *conninfo);
extern /*PostgresPollingStatusType*/ int PQconnectPoll(PGconn *conn);
extern void PQfinish(PGconn *conn);

// Connection status functions

extern /*ConnStatusType*/ int PQstatus(const PGconn *conn);
extern /*PGTransactionStatusType*/ int PQtransactionStatus(const PGconn *conn);
extern const char *PQparameterStatus(const PGconn *conn, const char *paramName);
extern int PQprotocolVersion(const PGconn *conn);
extern int PQserverVersion(const PGconn *conn);
extern char *PQerrorMessage(const PGconn *conn);
extern int PQsocket(const PGconn *conn);
extern int PQbackendPID(const PGconn *conn);

// Command execution functions

extern PGresult *PQexec(PGconn *conn, const char *query);
extern /*ExecStatusType*/ int PQresultStatus(const PGresult *res);
extern char *PQresultErrorMessage(const PGresult *res);
extern char *PQresultErrorField(const PGresult *res, int fieldcode);
extern void PQclear(PGresult *res);

// Retrieving query result information

extern int PQntuples(const PGresult *res);
extern int PQnfields(const PGresult *res);
extern char *PQfname(const PGresult *res, int field_num);
extern Oid PQftype(const PGresult *res, int field_num);
extern int PQfsize(const PGresult *res, int field_num);
extern int PQfmod(const PGresult *res, int field_num);
extern int PQgetisnull(const PGresult *res, int tup_num, int field_num);
extern int PQgetlength(const PGresult *res, int tup_num, int field_num);
extern char *PQgetvalue(const PGresult *res, int tup_num, int field_num);

// direct parsers - not part of libpq

long PQEgetlong(const PGresult *res, int tup_num, int field_num);
int PQEgetint(const PGresult *res, int tup_num, int field_num);
float PQEgetfloat(const PGresult *res, int tup_num, int field_num);
double PQEgetdouble(const PGresult *res, int tup_num, int field_num);

// Retrieving other result information

extern char *PQcmdStatus(PGresult *res);
extern char *PQcmdTuples(PGresult *res);
extern Oid PQoidValue(const PGresult *res); /* new and improved */

''')

if _config.PG_VERSION >= 0x090000:
    ffi.cdef('''
// Escaping string for inclusion in sql commands
extern char *PQescapeLiteral(PGconn *conn, const char *str, size_t len);
    ''')

ffi.cdef('''
// Escaping string for inclusion in sql commands
extern size_t PQescapeStringConn(PGconn *conn,
    char *to, const char *from, size_t length,
    int *error);
extern size_t PQescapeString(char *to, const char *from, size_t length);
extern unsigned char *PQescapeByteaConn(PGconn *conn,
    const unsigned char *from, size_t from_length,
    size_t *to_length);
extern unsigned char *PQescapeBytea(const unsigned char *from, size_t from_length,
    size_t *to_length);
extern unsigned char *PQunescapeBytea(const unsigned char *strtext,
    size_t *retbuflen);

// Asynchronous Command Processing

extern int PQsendQuery(PGconn *conn, const char *query);
extern PGresult *PQgetResult(PGconn *conn);
extern int PQconsumeInput(PGconn *conn);
extern int PQisBusy(PGconn *conn);
extern int PQsetnonblocking(PGconn *conn, int arg);
extern int PQflush(PGconn *conn);

// Cancelling queries in progress

extern PGcancel *PQgetCancel(PGconn *conn);
extern void PQfreeCancel(PGcancel *cancel);
extern int PQcancel(PGcancel *cancel, char *errbuf, int errbufsize);
extern int PQrequestCancel(PGconn *conn);

// Functions Associated with the COPY Command

extern int PQgetCopyData(PGconn *conn, char **buffer, int async);
extern int PQputCopyEnd(PGconn *conn, const char *errormsg);
extern int PQputCopyData(PGconn *conn, const char *buffer, int nbytes);

// Miscellaneous functions

extern void PQfreemem(void *ptr);

// Notice processing

typedef void (*PQnoticeProcessor) (void *arg, const char *message);
extern PQnoticeProcessor PQsetNoticeProcessor(PGconn *conn,
    PQnoticeProcessor proc,
    void *arg);
extern PGnotify *PQnotifies(PGconn *conn);

// Large object
extern int lo_open(PGconn *conn, Oid lobjId, int mode);
extern Oid lo_create(PGconn *conn, Oid lobjId);
extern Oid lo_import(PGconn *conn, const char *filename);
extern int lo_read(PGconn *conn, int fd, char *buf, size_t len);
extern int lo_write(PGconn *conn, int fd, const char *buf, size_t len);
extern int lo_tell(PGconn *conn, int fd);
extern int lo_lseek(PGconn *conn, int fd, int offset, int whence);
extern int lo_close(PGconn *conn, int fd);
extern int lo_unlink(PGconn *conn, Oid lobjId);
extern int lo_export(PGconn *conn, Oid lobjId, const char *filename);
extern int lo_truncate(PGconn *conn, int fd, size_t len);

''')


libpq = ffi.verify('''
#include <postgres_ext.h>
#include <libpq-fe.h>
<<<<<<< HEAD

long PQEgetlong(const PGresult *res, int tup_num, int field_num) {
    long raw_res;
    char *val = PQgetvalue(res, tup_num, field_num);
    sscanf(val, "%ld", &raw_res);
    return raw_res;
}

int PQEgetint(const PGresult *res, int tup_num, int field_num) {
    int raw_res;
    char *val = PQgetvalue(res, tup_num, field_num);
    sscanf(val, "%d", &raw_res);
    return raw_res;
}

float PQEgetfloat(const PGresult *res, int tup_num, int field_num) {
    float raw_res = -1;
    char *val = PQgetvalue(res, tup_num, field_num);
    sscanf(val, "%f", &raw_res);
    return raw_res;
}

double PQEgetdouble(const PGresult *res, int tup_num, int field_num) {
    double raw_res = -1;
    char *val = PQgetvalue(res, tup_num, field_num);
    sscanf(val, "%lf", &raw_res);
    return raw_res;
}
        ''', 
=======
        ''',
>>>>>>> b8b8fa01
        libraries=['pq'],
        library_dirs=[os.path.dirname(_config.PG_LIBRARY)],
        include_dirs=[_config.PG_INCLUDE_DIR] \
                if _config.PG_INCLUDE_DIR else [],
        ext_package='psycopg2cffi')


# imported from postgres/src/include/postgres_ext.h

libpq.PG_DIAG_SEVERITY        = ord('S')
libpq.PG_DIAG_SQLSTATE        = ord('C')
libpq.PG_DIAG_MESSAGE_PRIMARY = ord('M')
libpq.PG_DIAG_MESSAGE_DETAIL  = ord('D')
libpq.PG_DIAG_MESSAGE_HINT    = ord('H')
libpq.PG_DIAG_STATEMENT_POSITION = ord('P')
libpq.PG_DIAG_INTERNAL_POSITION = ord('p')
libpq.PG_DIAG_INTERNAL_QUERY  = ord('q')
libpq.PG_DIAG_CONTEXT         = ord('W')
libpq.PG_DIAG_SCHEMA_NAME     = ord('s')
libpq.PG_DIAG_TABLE_NAME      = ord('t')
libpq.PG_DIAG_COLUMN_NAME     = ord('c')
libpq.PG_DIAG_DATATYPE_NAME   = ord('d')
libpq.PG_DIAG_CONSTRAINT_NAME = ord('n')
libpq.PG_DIAG_SOURCE_FILE     = ord('F')
libpq.PG_DIAG_SOURCE_LINE     = ord('L')
libpq.PG_DIAG_SOURCE_FUNCTION = ord('R')
<|MERGE_RESOLUTION|>--- conflicted
+++ resolved
@@ -219,7 +219,6 @@
 libpq = ffi.verify('''
 #include <postgres_ext.h>
 #include <libpq-fe.h>
-<<<<<<< HEAD
 
 long PQEgetlong(const PGresult *res, int tup_num, int field_num) {
     long raw_res;
@@ -248,10 +247,7 @@
     sscanf(val, "%lf", &raw_res);
     return raw_res;
 }
-        ''', 
-=======
         ''',
->>>>>>> b8b8fa01
         libraries=['pq'],
         library_dirs=[os.path.dirname(_config.PG_LIBRARY)],
         include_dirs=[_config.PG_INCLUDE_DIR] \
