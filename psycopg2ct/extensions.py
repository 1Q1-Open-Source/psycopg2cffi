import datetime
import decimal
import math

from psycopg2ct._config import PG_VERSION
from psycopg2ct._impl import libpq
from psycopg2ct._impl import typecasts
from psycopg2ct._impl.adapters import adapt, adapters
from psycopg2ct._impl.connection import Connection as connection
from psycopg2ct._impl.consts import *
from psycopg2ct._impl.cursor import Cursor as cursor
from psycopg2ct._impl.encodings import encodings
from psycopg2ct._impl.exceptions import ProgrammingError
from psycopg2ct._impl.exceptions import QueryCanceledError
from psycopg2ct._impl.xid import Xid


<<<<<<< HEAD
=======
from psycopg2ct._impl.adapters import Binary, Boolean, Int, Float
from psycopg2ct._impl.adapters import QuotedString, AsIs, ISQLQuote


# The following are not available in psycopg2.extensions so figure that out.
from psycopg2ct._impl.adapters import List, DateTime, Decimal


# Isolation level values.
ISOLATION_LEVEL_AUTOCOMMIT = 0
ISOLATION_LEVEL_READ_UNCOMMITTED = 1
ISOLATION_LEVEL_READ_COMMITTED = 2
ISOLATION_LEVEL_REPEATABLE_READ = 3
ISOLATION_LEVEL_SERIALIZABLE = 4

# psycopg connection status values.
STATUS_SETUP = 0
STATUS_READY = 1
STATUS_BEGIN = 2
STATUS_SYNC = 3     # currently unused
STATUS_ASYNC = 4    # currently unused
STATUS_PREPARED = 5

# This is a usefull mnemonic to check if the connection is in a transaction
STATUS_IN_TRANSACTION = STATUS_BEGIN

# psycopg asynchronous connection polling values
POLL_OK = 0
POLL_READ = 1
POLL_WRITE = 2
POLL_ERROR = 3

# Backend transaction status values.
TRANSACTION_STATUS_IDLE = 0
TRANSACTION_STATUS_ACTIVE = 1
TRANSACTION_STATUS_INTRANS = 2
TRANSACTION_STATUS_INERROR = 3
TRANSACTION_STATUS_UNKNOWN = 4

>>>>>>> 2983ad7b
import sys as _sys

# Return bytes from a string
if _sys.version_info[0] < 3:
    def b(s):
        return s
else:
    def b(s):
        return s.encode('utf8')

string_types = typecasts.string_types



def register_adapter(typ, callable):
    adapters[(typ, ISQLQuote)] = callable


# The SQL_IN class is the official adapter for tuples starting from 2.0.6.
class SQL_IN(object):
    """Adapt any iterable to an SQL quotable object."""

    def __init__(self, seq):
        self._seq = seq

    def prepare(self, conn):
        self._conn = conn

    def getquoted(self):
        # this is the important line: note how every object in the
        # list is adapted and then how getquoted() is called on it
        pobjs = [adapt(o) for o in self._seq]
        for obj in pobjs:
            if hasattr(obj, 'prepare'):
                obj.prepare(self._conn)
        qobjs = [o.getquoted() for o in pobjs]
        return b('(') + b(', ').join(qobjs) + b(')')

    def __str__(self):
        return str(self.getquoted())


class NoneAdapter(object):
    """Adapt None to NULL.

    This adapter is not used normally as a fast path in mogrify uses NULL,
    but it makes easier to adapt composite types.
    """
    def __init__(self, obj):
        pass

    def getquoted(self, _null=b("NULL")):
        return _null


class Type(object):
    def __init__(self, name, values, caster=None, py_caster=None):
        self.name = name
        self.values = values
        self.caster = caster
        self.py_caster = py_caster

    def __eq__(self, other):
        return other in self.values

    def cast(self, value, length, cursor):
        if self.py_caster is not None:
            return self.py_caster(value, cursor)
        return self.caster(value, length, cursor)


def register_type(type_obj, scope=None):
    typecasts = string_types
    if scope:
        from psycopg2ct._impl.connection import Connection
        from psycopg2ct._impl.cursor import Cursor

        if isinstance(scope, Connection):
            typecasts = scope._typecasts
        elif isinstance(scope, Cursor):
            typecasts = scope._typecasts
        else:
            typecasts = None

    for value in type_obj.values:
        typecasts[value] = type_obj


def new_type(values, name, castobj):
    return Type(name, values, py_caster=castobj)


def new_array_type(values, name, baseobj):
    caster = typecasts.parse_array(baseobj)
    return Type(name, values, caster=caster)


def _default_type(name, oids, caster):
    """Shortcut to register internal types"""
    type_obj = Type(name, oids, caster)
    register_type(type_obj)
    return type_obj

# DB API 2.0 types
BINARY = _default_type('BINARY', [17], typecasts.parse_binary)
DATETIME = _default_type('DATETIME',  [1114, 1184, 704, 1186], typecasts.parse_datetime)
NUMBER = _default_type('NUMBER', [20, 33, 21, 701, 700, 1700], typecasts.parse_float)
ROWID = _default_type('ROWID', [26], typecasts.parse_integer)
STRING = _default_type('STRING', [19, 18, 25, 1042, 1043], typecasts.parse_string)

# Register the basic typecasters
UNKNOWN = _default_type('UNKNOWN', [705], typecasts.parse_unknown)
BOOLEAN = _default_type('BOOLEAN', [16], typecasts.parse_boolean)
DATE = _default_type('DATE', [1082], typecasts.parse_date)
DECIMAL = _default_type('DECIMAL', [1700], typecasts.parse_decimal)
FLOAT = _default_type('FLOAT', [701, 700], typecasts.parse_float)
INTEGER = _default_type('INTEGER', [23, 21], typecasts.parse_integer)
INTERVAL = _default_type('INTERVAL', [704, 1186], typecasts.parse_interval)
LONGINTEGER = _default_type('LONGINTEGER', [20], typecasts.parse_longinteger)
TIME = _default_type('TIME', [1083, 1266], typecasts.parse_time)
UNICODE = _default_type('UNICODE', [19, 18, 25, 1042, 1043], typecasts.parse_unicode)

# Array types
INTEGERARRAY = _default_type(
    'INTEGERARRAY', [1005, 1006, 1007], typecasts.parse_array(INTEGER))
FLOATARRAY = _default_type(
    'FLOATARRAY', [1017, 1021, 1022], typecasts.parse_array(FLOAT))
DECIMALARRAY = _default_type(
    'DECIMALARRAY', [1231], typecasts.parse_array(DECIMAL))
STRINGARRAY = _default_type(
    'STRINGARRAY', [1002, 1003, 1009, 1014, 1015], typecasts.parse_array(STRING))
BINARYARRAY = _default_type(
    'BINARYARRAY', [1001], typecasts.parse_array(BINARY))
DATETIMEARRAY = _default_type(
    'DATETIMEARRAY', [1115, 1185], typecasts.parse_array(DATETIME))<|MERGE_RESOLUTION|>--- conflicted
+++ resolved
@@ -15,8 +15,6 @@
 from psycopg2ct._impl.xid import Xid
 
 
-<<<<<<< HEAD
-=======
 from psycopg2ct._impl.adapters import Binary, Boolean, Int, Float
 from psycopg2ct._impl.adapters import QuotedString, AsIs, ISQLQuote
 
@@ -25,38 +23,6 @@
 from psycopg2ct._impl.adapters import List, DateTime, Decimal
 
 
-# Isolation level values.
-ISOLATION_LEVEL_AUTOCOMMIT = 0
-ISOLATION_LEVEL_READ_UNCOMMITTED = 1
-ISOLATION_LEVEL_READ_COMMITTED = 2
-ISOLATION_LEVEL_REPEATABLE_READ = 3
-ISOLATION_LEVEL_SERIALIZABLE = 4
-
-# psycopg connection status values.
-STATUS_SETUP = 0
-STATUS_READY = 1
-STATUS_BEGIN = 2
-STATUS_SYNC = 3     # currently unused
-STATUS_ASYNC = 4    # currently unused
-STATUS_PREPARED = 5
-
-# This is a usefull mnemonic to check if the connection is in a transaction
-STATUS_IN_TRANSACTION = STATUS_BEGIN
-
-# psycopg asynchronous connection polling values
-POLL_OK = 0
-POLL_READ = 1
-POLL_WRITE = 2
-POLL_ERROR = 3
-
-# Backend transaction status values.
-TRANSACTION_STATUS_IDLE = 0
-TRANSACTION_STATUS_ACTIVE = 1
-TRANSACTION_STATUS_INTRANS = 2
-TRANSACTION_STATUS_INERROR = 3
-TRANSACTION_STATUS_UNKNOWN = 4
-
->>>>>>> 2983ad7b
 import sys as _sys
 
 # Return bytes from a string
